--- conflicted
+++ resolved
@@ -4,7 +4,6 @@
 
 A beautiful, blazingly fast git repository monitor that watches all your repos in real-time. Stop tab-switching to check git status – see everything at once in a gorgeous TUI that adapts to your workflow.
 
-<<<<<<< HEAD
 **Why you'll love it:**
 - 🚀 **Lightning fast** - Go rewrite is 35% faster with 90% less memory
 - 🎨 **Gorgeously themed** - Auto-detects your system theme or import from VS Code/Alacritty  
@@ -14,9 +13,6 @@
 ## 🚀 Get the Fastest Version
 
 **Go version is 35% faster, uses 90% less memory, has zero dependencies, and includes advanced theming & config.**
-=======
-## Getting Started 🏁
->>>>>>> caf73d8e
 
 ### Quick Start (Recommended)
 ```bash
@@ -29,14 +25,12 @@
 git-status-dash
 ```
 
-<<<<<<< HEAD
 ### Or Use Node.js Version
 ```bash
+# Basic usage
 npx git-status-dash
-```
-=======
-```bash
-# Opens in tui mode (thanks @zkbkb)
+
+# Opens in TUI mode (thanks @zkbkb)
 npx git-status-dash -t
 
 # Open another directory
@@ -46,16 +40,12 @@
 npx git-status-dash --help
 ```
 
-### Running by hand
->>>>>>> caf73d8e
-
 **Performance comparison on 127 repos:**
 - **Go**: 1.159s, 6.7MB RAM ⚡  
 - **Node.js**: 1.241s, 69MB RAM
 
 ## ⚡ New in Go Version
 
-<<<<<<< HEAD
 ### 🎨 **Advanced Theming**
 - **Auto-detect** system light/dark mode
 - **Import themes** from VS Code, Alacritty, Kitty
@@ -96,9 +86,6 @@
 # Node.js version  
 npm install && node index.mjs
 ```
-
-=======
->>>>>>> caf73d8e
 ## What's it telling me? 🤔
 
 The table displays the following information for each repository:
